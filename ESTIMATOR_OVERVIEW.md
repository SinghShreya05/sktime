
# Time Series Transformers (trafo) - simple/1st degree

## Atoms

### Transforming a Single TS to a Primitive Data Frame Row (1-ts-to-df)

| name | sktime class | maintainer | literature
| ------ | ------- | ------ | ------- |
| Tabularise (UK)  | transformers.compose.Tabulariser | @mloning  |  |
| Tabularize (US)  | transformers.compose.Tabularizer | @mloning  |  |
| Auto-correlation function  | transformers.spectral_based.AutoCorrelationFourierTransformer | @jsellier  |  |
| Bin Interval segmenter  (fixed) | transformers.compose.IntervalSegmenter | @mloning  |  |
| Bin Interval segmenter (random)  | transformers.compose.RandomIntervalSegmenter | @mloning  |  |
| Cosine Transform  | transformers.spectral_based.CosineTransformer | @jsellier  |  |
| Discrete Fourier Transform  | transformers.spectral_based.DiscreteFourierTransformer | @jsellier  |  |
| Power Spectrum | transformers.spectral_based.PowerSpectrumTransformer | @jsellier  |  |

### Transforming a Single TS to a Single TS (1-ts-to-1-ts)

| name | sktime class | maintainer | literature
| ------ | ------- | ------ | ------- |
| Derivative Series | transformers.summarise.DeriativeSlopeTransformer | @mloning |  |
| Plateau Finder | transformers.summarise.PlateauFinder | @mloning |  |
| Random Intervals | transformers.summarise.RandomIntervalFeatureExtractor | @mloning |  |

### Transforming a Batch of TS to a Primitive Data Frame (n-ts-to-df)

| name | sktime class | maintainer | literature
| ------ | ------- | ------ | ------- |
| Tabularise (UK)  | transformers.compose.Tabulariser | @mloning  |  |
| Tabularize (US)  | transformers.compose.Tabularizer | @mloning  |  |
| Bin Interval segmenter  (fixed) | transformers.compose.IntervalSegmenter | @mloning  |  |
| Bin Interval segmenter (random)  | transformers.compose.RandomIntervalSegmenter | @mloning  |  |
| Matrix profile | transformers.matrix_profile | Claudia Rincon Sanchez | (custom implementation) |
| Principal component scores after tabularization | transformers.PCATransformer | @prockenschaub | [ Hotelling (1933) - Analysis of a complex of statistical variables into principal components](https://psycnet.apa.org/record/1934-00645-001) |
| Shapelet transform | transformers.ShapeletTransform | @jasonlines| [ Hills et al (2014) - Classification of time series by shapelet transformation](https://link.springer.com/article/10.1007/s10618-013-0322-1) |
| Shapelet transform (contracted) | transformers.ContractedShapeletTransform | @jasonlines| [ Hills et al (2014) - Classification of time series by shapelet transformation](https://link.springer.com/article/10.1007/s10618-013-0322-1) |
| Shapelet transform (random sampled) | transformers.RandomEnumerationShapeletTransform | @jasonlines| [ Hills et al (2014) - Classification of time series by shapelet transformation](https://link.springer.com/article/10.1007/s10618-013-0322-1) |

### Transforming a Batch of Multivariate TS to a Batch of Univariate TS (n-mts-to-n-uts)

| name | sktime class | maintainer | literature
| ------ | ------- | ------ | ------- |
| concatenate dimensions  | transformers.compose.ColumnConcatenator | @mloning  |  |

## Higher-order building blocks

### Composites

| components | name | sktime class | maintainer | literature
| ------| ------ | ------- | ------ | ------- |
| n-ts-to-X | Concatenate column-wise | transformers.compose.ColumnTransformer | @mloning |  |
| n-ts-to-X | Feature union | pipeline.FeatureUnion | @mloning |  |

### Reduction

| from/output | to/input | name | sktime class | maintainer | literature
| ------ | ------ | ------ | ------- | ------ | ------- |
| n-ts-to-df | 1-ts-to-df | Apply row-wise | transformers.compose.RowwiseTransformer | @mloning |  |

# Time Series Transformers - paired/2nd degree

(note: interface for 2nd degree transformers is currently under re-factoring, currently not consistent or homogenous)

## Atoms

### Distances

| name | sktime class | maintainer | literature
| ------ | ------- | ------ | ------- |
| BOSS Distance | classifiers.dictionary_based.boss.boss_distance | @MatthewMiddlehurst | [Schäfer (2014) - The BOSS is concerned with time series classification in the presence of noise](https://link.springer.com/article/10.1007/s10618-014-0377-7) |

### Kernels

(todo - this is in goastler ork)

| name | sktime class | maintainer | literature
| ------ | ------- | ------ | ------- |
|  |  |  |  |

# Time Series Classification (TSC)

## Atoms

### Univariate Time Series Classifiers

| name | sktime class | maintainer | literature
| ------ | ------- | ------ | ------- |
| BOSS Ensemble | classifiers.dictionary_based.boss.Boss_Ensemble | @MatthewMiddlehurst | [Schäfer (2014) - The BOSS is concerned with time series classification in the presence of noise](https://link.springer.com/article/10.1007/s10618-014-0377-7) |
| BOSS Atom | classifiers.dictionary_based.boss.BossIndividual | @MatthewMiddlehurst | [Schäfer (2014) - The BOSS is concerned with time series classification in the presence of noise](https://link.springer.com/article/10.1007/s10618-014-0377-7) |
| Elastic Ensemble | classifiers.distance_based.elastic_ensemble.ElasticEnsemble | @jasonlines | [Lines, Bagnall (2015) - Time Series Classification with Ensembles of Elastic Distance Measures](https://link.springer.com/article/10.1007/s10618-014-0361-2) |
| Proximity Forest | classifiers.distance_based.boss.ProximityForest | @goastler | [Lucas et al (2019) - Proximity Forest: an effective and scalable distance-based classifier for time series](https://link.springer.com/article/10.1007/s10618-019-00617-3) |
| Proximity Stump | classifiers.distance_based.boss.ProximityStump | @goastler | [Lucas et al (2019) - Proximity Forest: an effective and scalable distance-based classifier for time series](https://link.springer.com/article/10.1007/s10618-019-00617-3) |
| Random Interval Spectral Forest (RISE) | classifiers.frequency_based.rise.RandomIntervalSpectralForest | @TonyBagnall | [Lines et al (2018) - Time Series Classification with HIVE-COTE: The Hierarchical Vote Collective of Transformation-Based Ensembles](https://ieeexplore.ieee.org/document/7837946) |
| Shapelet Transform Classifier | classifiers.shapelet_based.stc.ShapeletTransformClassifier | @TonyBagnall | [Hills et al (2014) - Classification of time series by shapelet transformation](https://ieeexplore.ieee.org/document/7837946) |
| Time Series Forest | classifiers.interval_based.tsf.TimeSeriesForestClassifier | @TonyBagnall | [Deng et al (2013) - A Time Series Forest for Classification and Feature Extraction](https://www.sciencedirect.com/science/article/pii/S0020025513001473) |
| Time Series k-NN | classifiers.distance_based.time_series_neighbors.KNeighborsTimeSeriesClassifier | @jasonlines |  |
| ROCKET | transformers.rocket.Rocket | @angus924 | [Dempser et al (2019) ROCKET: Exceptionally fast and accurate time series classification using random convolutional kernels](https://arxiv.org/abs/1910.13051) |
| Mr-SEQL | classifiers.shapelet_based.MrSEQLClassifier | @lnthach | [Interpretable Time Series Classification Using Linear Models and Multi-resolution Multi-domain Symbolic Representations](https://link.springer.com/article/10.1007/s10618-019-00633-3) |

### Multivariate Time Series Classifiers

| name | sktime class | maintainer | literature
| ------ | ------- | ------ | ------- |
|  |  |  |  |

## Higher-order building blocks

### Ensembling (abstract/1st order)

(only abstract ensembles in this list - hard-coded ensembles go in one of the lists for atoms)

| of | name | sktime class | maintainer | literature
| ------ | ------ | ------ | ------- | ------ |
| univariate TSC | boosting TSC  | classifiers.compose.ensemble.TimeSeriesForestClassifier | @mloning  |  |

### Pipelines

| components | name | sktime class | maintainer | literature
| ------ | ------ | ------- | ------ | ------- |
| trafos, TSC | pipeline | sktime.pipeline.Pipeline |  |  |

### Reduction

| from/output | to/input | name | sktime class | maintainer | literature
| ------ | ------ | ------ | ------- | ------ | ------- |
| multivariate TSC| univariate TSC | column ensembler  | classifiers.compose.column_ensembler.ColumnEnsembleClassifier | @abostrom  |  |

# Time Series Regression (TSR)

## Atoms

### Univariate Time Series Regressors

| name | sktime class | maintainer | literature
| ------ | ------- | ------ | ------- |
|  |  |  |  |

### Multivariate Time Series Regressors

| name | sktime class | maintainer | literature
| ------ | ------- | ------ | ------- |
|  |  |  |  |

# Forecasting

## Atoms

### Univariate Time Series Forecasting

| name | sktime class | maintainer | literature
| ------ | ------- | ------ | ------- |
| Dummy forecaster | DummyForecaster | @mloning | 
| Holt-Winters exponential smoothing forecaster | ExpSmoothingForecaster | @mloning, @big-o | 
| Theta forecaster | ThetaForecaster | @big-o | [Unmasking the Theta method](https://www.sciencedirect.com/science/article/pii/S0169207001001431)
### Multivariate Time Series Forecasting

| name | sktime class | maintainer | literature
| ------ | ------- | ------ | ------- |
|  |  |  |  |

### Time Series Forecasting with Exogeneity

| name | sktime class | maintainer | literature
| ------ | ------- | ------ | ------- |
|  |  |  |  |

## Higher-order building blocks

<<<<<<< HEAD
# Forecasters
| name | sktime class | maintainer | literature
| ------ | ------- | ------ | ------- |

### Reduction<|MERGE_RESOLUTION|>--- conflicted
+++ resolved
@@ -168,7 +168,7 @@
 
 ## Higher-order building blocks
 
-<<<<<<< HEAD
+
 # Forecasters
 | name | sktime class | maintainer | literature
 | ------ | ------- | ------ | ------- |
