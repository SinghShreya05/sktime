# -*- coding: utf-8 -*-
import numpy as np
import pandas as pd
import pytest
from sktime.series_as_features.tests._config import N_COLUMNS
from sktime.series_as_features.tests._config import N_INSTANCES
from sktime.series_as_features.tests._config import N_TIMEPOINTS
from sktime.utils._testing.panel import make_classification_problem
<<<<<<< HEAD
from sktime.utils.data_io import generate_example_multi_index_dataframe
from sktime.utils.data_processing import from_3d_numpy_to_nested
from sktime.utils.data_processing import from_nested_to_2d_array
from sktime.utils.data_processing import from_nested_to_3d_numpy
from sktime.utils.data_processing import from_3d_numpy_to_2d_array
from sktime.utils.data_processing import from_multi_index_to_3d_numpy
from sktime.utils.data_processing import from_3d_numpy_to_multi_index
from sktime.utils.data_processing import from_multi_index_to_nested
from sktime.utils.data_processing import from_nested_to_multi_index
from sktime.utils.data_processing import is_nested_dataframe
from sktime.utils.data_processing import are_columns_nested
from sktime.utils.data_processing import nested_dataframes_equal
=======
from sktime.utils.data_io import make_multi_index_dataframe, generate_example_long_table
from sktime.utils.data_processing import (
    from_3d_numpy_to_2d_array,
    from_3d_numpy_to_nested,
    from_nested_to_2d_array,
    from_2d_array_to_nested,
    from_nested_to_3d_numpy,
    from_nested_to_long,
    from_long_to_nested,
    from_multi_index_to_3d_numpy,
    from_3d_numpy_to_multi_index,
    from_multi_index_to_nested,
    from_nested_to_multi_index,
    are_columns_nested,
    is_nested_dataframe,
)
>>>>>>> 97fccd10


@pytest.mark.parametrize("n_instances", N_INSTANCES)
@pytest.mark.parametrize("n_columns", N_COLUMNS)
@pytest.mark.parametrize("n_timepoints", N_TIMEPOINTS)
def test_are_columns_nested(n_instances, n_columns, n_timepoints):
    nested, _ = make_classification_problem(n_instances, n_columns, n_timepoints)
    zero_df = pd.DataFrame(np.zeros_like(nested))
    nested_heterogenous1 = pd.concat([zero_df, nested], axis=1)
    nested_heterogenous2 = nested.copy()
    nested_heterogenous2["primitive_col"] = 1.0

    assert [*are_columns_nested(nested)] == [True] * n_columns
    assert [*are_columns_nested(nested_heterogenous1)] == [False] * n_columns + [
        True
    ] * n_columns
    assert [*are_columns_nested(nested_heterogenous2)] == [True] * n_columns + [False]


@pytest.mark.parametrize("n_instances", N_INSTANCES)
@pytest.mark.parametrize("n_columns", N_COLUMNS)
@pytest.mark.parametrize("n_timepoints", N_TIMEPOINTS)
def test_from_nested_to_3d_numpy(n_instances, n_columns, n_timepoints):
    nested, _ = make_classification_problem(n_instances, n_columns, n_timepoints)
    array = from_nested_to_3d_numpy(nested)

    # check types and shapes
    assert isinstance(array, np.ndarray)
    assert array.shape == (n_instances, n_columns, n_timepoints)

    # check values of random series
    np.testing.assert_array_equal(nested.iloc[1, 0], array[1, 0, :])


@pytest.mark.parametrize("n_instances", N_INSTANCES)
@pytest.mark.parametrize("n_columns", N_COLUMNS)
@pytest.mark.parametrize("n_timepoints", N_TIMEPOINTS)
def test_from_3d_numpy_to_nested(n_instances, n_columns, n_timepoints):
    array = np.random.normal(size=(n_instances, n_columns, n_timepoints))
    nested = from_3d_numpy_to_nested(array)

    # check types and shapes
    assert is_nested_dataframe(nested)
    assert nested.shape == (n_instances, n_columns)
    assert nested.iloc[0, 0].shape[0] == n_timepoints

    # check values of random series
    np.testing.assert_array_equal(nested.iloc[1, 0], array[1, 0, :])


@pytest.mark.parametrize("n_instances", N_INSTANCES)
@pytest.mark.parametrize("n_columns", N_COLUMNS)
@pytest.mark.parametrize("n_timepoints", N_TIMEPOINTS)
def test_from_nested_to_2d_array(n_instances, n_columns, n_timepoints):
    nested, _ = make_classification_problem(n_instances, n_columns, n_timepoints)

    array = from_nested_to_2d_array(nested)
    assert array.shape == (n_instances, n_columns * n_timepoints)
    assert array.index.equals(nested.index)


@pytest.mark.parametrize("n_instances", N_INSTANCES)
@pytest.mark.parametrize("n_columns", N_COLUMNS)
@pytest.mark.parametrize("n_timepoints", N_TIMEPOINTS)
def test_from_3d_numpy_to_2d_array(n_instances, n_columns, n_timepoints):
    array = np.random.normal(size=(n_instances, n_columns, n_timepoints))
    array_2d = from_3d_numpy_to_2d_array(array)

    assert array_2d.shape == (n_instances, n_columns * n_timepoints)


@pytest.mark.parametrize("n_instances", N_INSTANCES)
@pytest.mark.parametrize("n_columns", N_COLUMNS)
@pytest.mark.parametrize("n_timepoints", N_TIMEPOINTS)
def test_from_multi_index_to_3d_numpy(n_instances, n_columns, n_timepoints):
<<<<<<< HEAD
    mi_df = generate_example_multi_index_dataframe(
=======
    mi_df = make_multi_index_dataframe(
>>>>>>> 97fccd10
        n_instances=n_instances, n_timepoints=n_timepoints, n_columns=n_columns
    )

    array = from_multi_index_to_3d_numpy(
        mi_df, instance_index="case_id", time_index="reading_id"
    )

    assert isinstance(array, np.ndarray)
    assert array.shape == (n_instances, n_columns, n_timepoints)


@pytest.mark.parametrize("n_instances", N_INSTANCES)
@pytest.mark.parametrize("n_columns", N_COLUMNS)
@pytest.mark.parametrize("n_timepoints", N_TIMEPOINTS)
def test_from_3d_numpy_to_multi_index(n_instances, n_columns, n_timepoints):
    array = np.random.normal(size=(n_instances, n_columns, n_timepoints))

    mi_df = from_3d_numpy_to_multi_index(
        array, instance_index=None, time_index=None, column_names=None
    )

    col_names = ["column_" + str(i) for i in range(n_columns)]
    mi_df_named = from_3d_numpy_to_multi_index(
        array, instance_index="case_id", time_index="reading_id", column_names=col_names
    )

    assert isinstance(mi_df, pd.DataFrame)
    assert mi_df.index.names == ["instances", "timepoints"]
    assert (mi_df.columns == ["var_" + str(i) for i in range(n_columns)]).all()

    assert isinstance(mi_df_named, pd.DataFrame)
    assert mi_df_named.index.names == ["case_id", "reading_id"]
    assert (mi_df_named.columns == col_names).all()


@pytest.mark.parametrize("n_instances", N_INSTANCES)
@pytest.mark.parametrize("n_columns", N_COLUMNS)
@pytest.mark.parametrize("n_timepoints", N_TIMEPOINTS)
def test_from_multi_index_to_nested(n_instances, n_columns, n_timepoints):
<<<<<<< HEAD
    mi_df = generate_example_multi_index_dataframe(
=======
    mi_df = make_multi_index_dataframe(
>>>>>>> 97fccd10
        n_instances=n_instances, n_timepoints=n_timepoints, n_columns=n_columns
    )
    nested_df = from_multi_index_to_nested(
        mi_df, instance_index="case_id", cells_as_numpy=False
    )

    assert is_nested_dataframe(nested_df)
    assert nested_df.shape == (n_instances, n_columns)
    assert (nested_df.columns == mi_df.columns).all()


@pytest.mark.parametrize("n_instances", N_INSTANCES)
@pytest.mark.parametrize("n_columns", N_COLUMNS)
@pytest.mark.parametrize("n_timepoints", N_TIMEPOINTS)
def test_from_nested_to_multi_index(n_instances, n_columns, n_timepoints):
    nested, _ = make_classification_problem(n_instances, n_columns, n_timepoints)
    mi_df = from_nested_to_multi_index(
        nested, instance_index="case_id", time_index="reading_id"
    )

    # n_timepoints_max = nested.applymap(_nested_cell_timepoints).sum().max()

    assert isinstance(mi_df, pd.DataFrame)
    assert mi_df.shape == (n_instances * n_timepoints, n_columns)
    assert mi_df.index.names == ["case_id", "reading_id"]


@pytest.mark.parametrize("n_instances", N_INSTANCES)
@pytest.mark.parametrize("n_columns", N_COLUMNS)
@pytest.mark.parametrize("n_timepoints", N_TIMEPOINTS)
def test_is_nested_dataframe(n_instances, n_columns, n_timepoints):
    array = np.random.normal(size=(n_instances, n_columns, n_timepoints))
    nested, _ = make_classification_problem(n_instances, n_columns, n_timepoints)
    zero_df = pd.DataFrame(np.zeros_like(nested))
    nested_heterogenous = pd.concat([zero_df, nested], axis=1)

<<<<<<< HEAD
    mi_df = generate_example_multi_index_dataframe(
=======
    mi_df = make_multi_index_dataframe(
>>>>>>> 97fccd10
        n_instances=n_instances, n_timepoints=n_timepoints, n_columns=n_columns
    )

    assert not is_nested_dataframe(array)
    assert not is_nested_dataframe(mi_df)
    assert is_nested_dataframe(nested)
    assert is_nested_dataframe(nested_heterogenous)


@pytest.mark.parametrize("n_instances", N_INSTANCES)
@pytest.mark.parametrize("n_columns", N_COLUMNS)
@pytest.mark.parametrize("n_timepoints", N_TIMEPOINTS)
<<<<<<< HEAD
def test_nested_dataframe_equal(n_instances, n_columns, n_timepoints):
    nested, _ = make_classification_problem(n_instances, n_columns, n_timepoints)
    nested_copy = nested.copy()

    # Replace nested value with primitive
    nested_unequal1 = nested.copy()
    nested_unequal1.iat[0, 0] = 17.0

    # Replace nested value with random nested array values
    nested_unequal2 = nested.copy()
    nested_unequal2.iloc[0, 0] = np.random.normal(size=(23))

    # Replace nested value with random nested pd.Series
    nested_unequal3 = nested.copy()
    nested_unequal3.iat[0, 0] = pd.Series(np.random.normal(size=(23)))

    assert nested_dataframes_equal(nested, nested_copy)
    assert not nested_dataframes_equal(nested, nested_unequal1)
    assert not nested_dataframes_equal(nested, nested_unequal2)
    assert not nested_dataframes_equal(nested, nested_unequal3)
=======
def test_from_2d_array_to_nested(n_instances, n_columns, n_timepoints):
    rng = np.random.default_rng()
    X_2d = rng.standard_normal((n_instances, n_timepoints))
    nested_df = from_2d_array_to_nested(X_2d)

    assert is_nested_dataframe(nested_df)
    assert nested_df.shape == (n_instances, 1)


@pytest.mark.parametrize("n_instances", N_INSTANCES)
@pytest.mark.parametrize("n_columns", N_COLUMNS)
@pytest.mark.parametrize("n_timepoints", N_TIMEPOINTS)
def test_from_long_to_nested(n_instances, n_columns, n_timepoints):
    X_long = generate_example_long_table(
        num_cases=n_instances, series_len=n_timepoints, num_dims=n_columns
    )
    nested_df = from_long_to_nested(X_long)

    assert is_nested_dataframe(nested_df)
    assert nested_df.shape == (n_instances, n_columns)


@pytest.mark.parametrize("n_instances", N_INSTANCES)
@pytest.mark.parametrize("n_columns", N_COLUMNS)
@pytest.mark.parametrize("n_timepoints", N_TIMEPOINTS)
def test_from_nested_to_long(n_instances, n_columns, n_timepoints):
    nested, _ = make_classification_problem(n_instances, n_columns, n_timepoints)
    X_long = from_nested_to_long(
        nested,
        instance_column_name="case_id",
        time_column_name="reading_id",
        dimension_column_name="dim_id",
    )

    assert isinstance(X_long, pd.DataFrame)
    assert X_long.shape == (n_instances * n_timepoints * n_columns, 4)
    assert (X_long.columns == ["case_id", "reading_id", "dim_id", "value"]).all()
>>>>>>> 97fccd10
<|MERGE_RESOLUTION|>--- conflicted
+++ resolved
@@ -6,20 +6,6 @@
 from sktime.series_as_features.tests._config import N_INSTANCES
 from sktime.series_as_features.tests._config import N_TIMEPOINTS
 from sktime.utils._testing.panel import make_classification_problem
-<<<<<<< HEAD
-from sktime.utils.data_io import generate_example_multi_index_dataframe
-from sktime.utils.data_processing import from_3d_numpy_to_nested
-from sktime.utils.data_processing import from_nested_to_2d_array
-from sktime.utils.data_processing import from_nested_to_3d_numpy
-from sktime.utils.data_processing import from_3d_numpy_to_2d_array
-from sktime.utils.data_processing import from_multi_index_to_3d_numpy
-from sktime.utils.data_processing import from_3d_numpy_to_multi_index
-from sktime.utils.data_processing import from_multi_index_to_nested
-from sktime.utils.data_processing import from_nested_to_multi_index
-from sktime.utils.data_processing import is_nested_dataframe
-from sktime.utils.data_processing import are_columns_nested
-from sktime.utils.data_processing import nested_dataframes_equal
-=======
 from sktime.utils.data_io import make_multi_index_dataframe, generate_example_long_table
 from sktime.utils.data_processing import (
     from_3d_numpy_to_2d_array,
@@ -36,7 +22,6 @@
     are_columns_nested,
     is_nested_dataframe,
 )
->>>>>>> 97fccd10
 
 
 @pytest.mark.parametrize("n_instances", N_INSTANCES)
@@ -112,11 +97,7 @@
 @pytest.mark.parametrize("n_columns", N_COLUMNS)
 @pytest.mark.parametrize("n_timepoints", N_TIMEPOINTS)
 def test_from_multi_index_to_3d_numpy(n_instances, n_columns, n_timepoints):
-<<<<<<< HEAD
-    mi_df = generate_example_multi_index_dataframe(
-=======
     mi_df = make_multi_index_dataframe(
->>>>>>> 97fccd10
         n_instances=n_instances, n_timepoints=n_timepoints, n_columns=n_columns
     )
 
@@ -156,11 +137,7 @@
 @pytest.mark.parametrize("n_columns", N_COLUMNS)
 @pytest.mark.parametrize("n_timepoints", N_TIMEPOINTS)
 def test_from_multi_index_to_nested(n_instances, n_columns, n_timepoints):
-<<<<<<< HEAD
-    mi_df = generate_example_multi_index_dataframe(
-=======
     mi_df = make_multi_index_dataframe(
->>>>>>> 97fccd10
         n_instances=n_instances, n_timepoints=n_timepoints, n_columns=n_columns
     )
     nested_df = from_multi_index_to_nested(
@@ -197,11 +174,7 @@
     zero_df = pd.DataFrame(np.zeros_like(nested))
     nested_heterogenous = pd.concat([zero_df, nested], axis=1)
 
-<<<<<<< HEAD
-    mi_df = generate_example_multi_index_dataframe(
-=======
     mi_df = make_multi_index_dataframe(
->>>>>>> 97fccd10
         n_instances=n_instances, n_timepoints=n_timepoints, n_columns=n_columns
     )
 
@@ -214,28 +187,6 @@
 @pytest.mark.parametrize("n_instances", N_INSTANCES)
 @pytest.mark.parametrize("n_columns", N_COLUMNS)
 @pytest.mark.parametrize("n_timepoints", N_TIMEPOINTS)
-<<<<<<< HEAD
-def test_nested_dataframe_equal(n_instances, n_columns, n_timepoints):
-    nested, _ = make_classification_problem(n_instances, n_columns, n_timepoints)
-    nested_copy = nested.copy()
-
-    # Replace nested value with primitive
-    nested_unequal1 = nested.copy()
-    nested_unequal1.iat[0, 0] = 17.0
-
-    # Replace nested value with random nested array values
-    nested_unequal2 = nested.copy()
-    nested_unequal2.iloc[0, 0] = np.random.normal(size=(23))
-
-    # Replace nested value with random nested pd.Series
-    nested_unequal3 = nested.copy()
-    nested_unequal3.iat[0, 0] = pd.Series(np.random.normal(size=(23)))
-
-    assert nested_dataframes_equal(nested, nested_copy)
-    assert not nested_dataframes_equal(nested, nested_unequal1)
-    assert not nested_dataframes_equal(nested, nested_unequal2)
-    assert not nested_dataframes_equal(nested, nested_unequal3)
-=======
 def test_from_2d_array_to_nested(n_instances, n_columns, n_timepoints):
     rng = np.random.default_rng()
     X_2d = rng.standard_normal((n_instances, n_timepoints))
@@ -272,5 +223,4 @@
 
     assert isinstance(X_long, pd.DataFrame)
     assert X_long.shape == (n_instances * n_timepoints * n_columns, 4)
-    assert (X_long.columns == ["case_id", "reading_id", "dim_id", "value"]).all()
->>>>>>> 97fccd10
+    assert (X_long.columns == ["case_id", "reading_id", "dim_id", "value"]).all()